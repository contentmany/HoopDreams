<<<<<<< HEAD
export { PixelAvatar8 as PixelAvatar } from "./PixelAvatar8";
export type { PixelAvatarProps } from "./PixelAvatar8";
=======
import React, { useEffect, useMemo, useRef } from "react";
import { AvatarDNA, DEFAULT_DNA } from "./types";
import { eyeHex, hairHex, skinHex } from "./palettes";

/** We paint to a 64×64 grid, then scale up with imageRendering: pixelated */
const GRID = 64;

/* ---------- tiny pixel helpers ---------- */
function px(g: CanvasRenderingContext2D, x: number, y: number, w = 1, h = 1, color?: string) {
  if (color) g.fillStyle = color;
  g.fillRect(Math.round(x), Math.round(y), Math.round(w), Math.round(h));
}
function hline(g: CanvasRenderingContext2D, x1: number, x2: number, y: number, color: string) {
  px(g, Math.min(x1, x2), y, Math.abs(x2 - x1) + 1, 1, color);
}
function shade(hex: string, pct: number) {
  const n = parseInt(hex.slice(1), 16);
  let r = (n >> 16) & 255;
  let g = (n >> 8) & 255;
  let b = n & 255;
  r = Math.min(255, Math.max(0, Math.round(r + r * pct)));
  g = Math.min(255, Math.max(0, Math.round(g + g * pct)));
  b = Math.min(255, Math.max(0, Math.round(b + b * pct)));
  return "#" + ((1 << 24) + (r << 16) + (g << 8) + b).toString(16).slice(1);
}
const clamp = (v: number, a: number, b: number) => Math.max(a, Math.min(b, v));

/* ---------- proportional layout (anatomy-ish) ---------- */
type Layout = {
  cx: number;
  top: number;
  chin: number;
  wTop: number;
  jaw: number;
  eyeY: number;
  noseY: number;
  mouthY: number;
  earY: number;
  sep: number; // half eye separation
  hairlineY: number;
};

function layoutFromDNA(dna: AvatarDNA): Layout {
  const cx = 32;
  const top = 6;
  const chin = 58;
  const H = chin - top;

  // head width/shape
  const shape = dna.headShape ?? DEFAULT_DNA.headShape ?? "round";
  const wTop = (
    {
      round: 22,
      oval: 20,
      square: 23,
    } as const
  )[shape];
  const jaw = (
    {
      round: 18,
      oval: 17,
      square: 20,
    } as const
  )[shape];

  // landmarks (rough human proportions on the grid)
  const eyeY = Math.round(top + H * 0.42);
  const noseY = Math.round(top + H * 0.6);
  const mouthY = Math.round(top + H * 0.73);
  const earY = eyeY + 1;

  // eye spacing
  const spacing = dna.eyeSpacing ?? DEFAULT_DNA.eyeSpacing ?? "normal";
  const sep = (
    {
      narrow: 9,
      normal: 11,
      wide: 13,
    } as const
  )[spacing];

  // hairline
  const hairline = dna.hairline ?? DEFAULT_DNA.hairline ?? "medium";
  const hairlineY = (
    {
      low: top + 10,
      medium: top + 8,
      high: top + 6,
    } as const
  )[hairline];

  return { cx, top, chin, wTop, jaw, eyeY, noseY, mouthY, earY, sep, hairlineY };
}

/* ---------- draw head with jaw taper and dither shadow ---------- */
function drawHead(g: CanvasRenderingContext2D, dna: AvatarDNA, L: Layout) {
  g.clearRect(0, 0, GRID, GRID);
  const skin = skinHex[dna.skin];
  const H = L.chin - L.top;

  for (let y = L.top; y <= L.chin; y++) {
    const t = (y - L.top) / H; // 0 at crown, 1 at chin
    const ellipseHalf = L.wTop * Math.sqrt(1 - Math.pow(t * 1.1 - 0.5, 2)); // oval-ish top
    const jawHalf = L.jaw * (1 - Math.pow(clamp((t - 0.6) / 0.4, 0, 1), 1.2)); // wider near cheeks, taper to chin
    const half = Math.max(8, Math.round(Math.max(ellipseHalf, jawHalf)));
    hline(g, L.cx - half, L.cx + half, y, skin);

    // left-side shadow (checker dither) for volume
    if (y % 2 === 0) {
      const len = Math.round(half * 0.35);
      hline(g, L.cx - half - 2, L.cx - half - 2 + len, y, shade(skin, -0.22));
    }
  }

  // ears: align with eye line
  for (let y = -2; y <= 2; y++) {
    hline(g, L.cx - (L.wTop + 5), L.cx - (L.wTop + 3), L.earY + y, skin);
    hline(g, L.cx + (L.wTop + 3), L.cx + (L.wTop + 5), L.earY + y, skin);
  }
}

/* ---------- eyes, brows, nose, mouth ---------- */
function drawEyes(g: CanvasRenderingContext2D, dna: AvatarDNA, L: Layout) {
  const shape = dna.eyeShape ?? DEFAULT_DNA.eyeShape;
  const w = shape === "almond" ? 7 : 6;
  const h = shape === "almond" ? 3 : 4;
  const iris = eyeHex[dna.eyeColor];

  for (const side of [-1, 1] as const) {
    const ex = L.cx + side * L.sep;
    // sclera
    for (let y = -Math.floor(h / 2); y <= Math.floor(h / 2); y++) {
      for (let x = -Math.floor(w / 2); x <= Math.floor(w / 2); x++) {
        px(g, ex + x, L.eyeY + y, 1, 1, "#fff");
      }
    }
    // iris/pupil 3×3
    for (let y = -1; y <= 1; y++) {
      for (let x = -1; x <= 1; x++) {
        px(g, ex + x, L.eyeY + y, 1, 1, iris);
      }
    }
    // subtle upper lid line
    hline(g, ex - Math.floor(w / 2), ex + Math.floor(w / 2), L.eyeY - Math.ceil(h / 2) - 1, "#2a2a2a");
  }
}

function drawBrows(g: CanvasRenderingContext2D, dna: AvatarDNA, L: Layout) {
  const hasBrows = dna.brows ?? DEFAULT_DNA.brows ?? true;
  if (!hasBrows) return;
  const thickness = dna.browThickness ?? DEFAULT_DNA.browThickness ?? "medium";
  const thick = (
    {
      thin: 1,
      medium: 2,
      thick: 3,
    } as const
  )[thickness];
  const brow = "#232323";
  for (const side of [-1, 1] as const) {
    const ex = L.cx + side * L.sep;
    for (let i = 0; i < thick; i++) {
      hline(g, ex - 8, ex + 8, L.eyeY - 5 - i, brow);
    }
  }
}

function drawNose(g: CanvasRenderingContext2D, dna: AvatarDNA, L: Layout) {
  const bridge = shade(skinHex[dna.skin], -0.28);
  const baseWidth = dna.nose ?? DEFAULT_DNA.nose ?? "medium";
  const baseW = (
    {
      small: 3,
      medium: 5,
      wide: 7,
    } as const
  )[baseWidth];
  // bridge
  for (let y = -3; y <= 1; y++) {
    px(g, L.cx, L.noseY + y, 1, 1, bridge);
  }
  // base / nostrils
  const half = Math.floor(baseW / 2);
  for (let x = -half; x <= half; x++) {
    px(g, L.cx + x, L.noseY + 2, 1, 1, bridge);
  }
}

function drawMouth(g: CanvasRenderingContext2D, dna: AvatarDNA, L: Layout) {
  const lip = shade(skinHex[dna.skin], -0.55);
  if (dna.mouth === "neutral") {
    hline(g, L.cx - 8, L.cx + 8, L.mouthY, lip);
  } else {
    for (let x = -8; x <= 8; x++) {
      const y = L.mouthY + Math.floor((Math.abs(x) - 8) / 3);
      px(g, L.cx + x, y, 1, 1, lip);
    }
  }
}

/* ---------- hair & facial hair: guaranteed above hairline, away from eyes ---------- */
type HG = (g: CanvasRenderingContext2D, color: string, L: Layout) => void;

type HairStyles = Record<AvatarDNA["hair"], HG>;
const hair: HairStyles = {
  buzzFade: (g, color, L) => {
    for (let y = L.hairlineY - 1; y <= L.eyeY - 1; y++) {
      const t = (y - L.hairlineY) / Math.max(1, L.eyeY - 1 - L.hairlineY);
      const half = Math.round((L.wTop - 2) * (1 - t * 0.15));
      hline(g, L.cx - half, L.cx + half, y, color);
    }
  },
  shortCurls: (g, color, L) => {
    for (let y = L.hairlineY - 4; y <= L.eyeY - 2; y += 3) {
      for (let x = L.cx - (L.wTop - 4) + (((y / 3) & 1) ? 2 : 0); x <= L.cx + (L.wTop - 4); x += 6) {
        px(g, x, y, 2, 2, color);
        px(g, x - 1, y + 1, 1, 1, shade(color, -0.2));
        px(g, x + 2, y + 1, 1, 1, shade(color, -0.2));
      }
    }
    hline(g, L.cx - (L.wTop - 2), L.cx + (L.wTop - 2), L.hairlineY, color);
  },
  boxBraids: (g, color, L) => {
    // crown tiles
    for (let y = L.hairlineY - 6; y <= L.hairlineY; y += 2) {
      for (let x = L.cx - (L.wTop - 6); x <= L.cx + (L.wTop - 6); x += 4) {
        px(g, x, y, 3, 2, color);
      }
    }
    // vertical strands; stop above chin, never over eyes
    for (let x = L.cx - (L.wTop - 6); x <= L.cx + (L.wTop - 6); x += 6) {
      for (let y = L.hairlineY + 1; y <= Math.min(L.chin - 6, L.eyeY + 16); y += 2) {
        px(g, x, y, 2, 2, color);
        if ((y / 2) % 2 === 0) {
          px(g, x + 1, y + 1, 1, 1, shade(color, -0.25));
        }
      }
      px(g, x, Math.min(L.chin - 6, L.eyeY + 16) + 2, 2, 2, shade(color, -0.35));
    }
  },
  waves: (g, color, L) => {
    for (let y = L.hairlineY - 2; y <= L.eyeY - 1; y += 2) {
      for (let x = L.cx - (L.wTop - 6); x <= L.cx + (L.wTop - 6); x += 5) {
        const offset = Math.floor((y - (L.hairlineY - 2)) / 2);
        px(g, x + offset, y, 3, 1, color);
      }
    }
    hline(g, L.cx - (L.wTop - 2), L.cx + (L.wTop - 2), L.hairlineY, color);
  },
  twistsShort: (g, color, L) => {
    for (let x = L.cx - (L.wTop - 6); x <= L.cx + (L.wTop - 6); x += 4) {
      for (let y = L.hairlineY - 3; y <= L.eyeY - 2; y += 3) {
        px(g, x, y, 2, 2, color);
        px(g, x + 1, y + 2, 1, 1, shade(color, -0.25));
      }
    }
    hline(g, L.cx - (L.wTop - 2), L.cx + (L.wTop - 2), L.hairlineY, color);
  },
};

type FG = (g: CanvasRenderingContext2D, color: string, L: Layout) => void;
const facial: Record<AvatarDNA["facialHair"], FG> = {
  none: () => {},
  mustache: (g, color, L) => {
    const y = L.mouthY - 2;
    for (let x = -6; x <= 6; x++) {
      px(g, L.cx + x, y + Math.floor(Math.abs(x) / 4), 1, 1, color);
    }
  },
  goatee: (g, color, L) => {
    for (let x = -3; x <= 3; x++) {
      px(g, L.cx + x, L.mouthY + 2 + Math.floor(Math.abs(x) / 2), 1, 1, color);
    }
    for (let y = L.mouthY + 3; y <= L.mouthY + 7; y++) {
      px(g, L.cx - 2, y, 4, 1, color);
    }
  },
  fullBeard: (g, color, L) => {
    // cheeks down to jaw
    for (let y = L.mouthY - 1; y <= L.chin - 2; y++) {
      px(g, L.cx - (L.wTop - 10), y, 1, 1, color);
      px(g, L.cx + (L.wTop - 10), y, 1, 1, color);
    }
    // under-mouth
    for (let x = -(L.wTop - 8); x <= L.wTop - 8; x++) {
      px(g, L.cx + x, L.mouthY + 3 + Math.floor(Math.abs(x) / 6), 1, 1, color);
    }
  },
};

export type PixelAvatarProps = { dna?: AvatarDNA; size?: number; className?: string };

export const PixelAvatar: React.FC<PixelAvatarProps> = ({ dna = DEFAULT_DNA, size = 128, className }) => {
  const outRef = useRef<HTMLCanvasElement>(null);
  const normalized = useMemo<AvatarDNA>(() => ({ ...DEFAULT_DNA, ...dna }), [dna]);
  const layout = useMemo(() => layoutFromDNA(normalized), [normalized]);
  const hairColor = useMemo(() => hairHex[normalized.hairColor], [normalized.hairColor]);

  useEffect(() => {
    const out = outRef.current;
    if (!out) return;

    const grid = document.createElement("canvas");
    grid.width = GRID;
    grid.height = GRID;
    const g = grid.getContext("2d");
    if (!g) return;
    g.imageSmoothingEnabled = false;

    drawHead(g, normalized, layout);
    drawEyes(g, normalized, layout);
    drawBrows(g, normalized, layout);
    drawNose(g, normalized, layout);
    drawMouth(g, normalized, layout);
    const hairRenderer = hair[normalized.hair] ?? hair.buzzFade;
    hairRenderer(g, hairColor, layout);
    const facialRenderer = facial[normalized.facialHair] ?? facial.none;
    facialRenderer(g, hairColor, layout);

    const ctx = out.getContext("2d");
    if (!ctx) return;
    ctx.imageSmoothingEnabled = false;
    ctx.clearRect(0, 0, out.width, out.height);
    ctx.drawImage(grid, 0, 0, out.width, out.height);
  }, [normalized, layout, hairColor]);

  const finalSize = size ?? 128;
  return (
    <canvas
      ref={outRef}
      width={finalSize}
      height={finalSize}
      className={className}
      style={{ imageRendering: "pixelated" }}
    />
  );
};
>>>>>>> 4c38d9d8
<|MERGE_RESOLUTION|>--- conflicted
+++ resolved
@@ -1,7 +1,7 @@
-<<<<<<< HEAD
+ copilot/vscode1758546602552
 export { PixelAvatar8 as PixelAvatar } from "./PixelAvatar8";
 export type { PixelAvatarProps } from "./PixelAvatar8";
-=======
+
 import React, { useEffect, useMemo, useRef } from "react";
 import { AvatarDNA, DEFAULT_DNA } from "./types";
 import { eyeHex, hairHex, skinHex } from "./palettes";
@@ -339,4 +339,4 @@
     />
   );
 };
->>>>>>> 4c38d9d8
+ main