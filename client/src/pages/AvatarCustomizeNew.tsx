--- conflicted
+++ resolved
@@ -56,10 +56,9 @@
   };
 
   const handleBack = () => {
-<<<<<<< HEAD
+ copilot/vscode1758546602552
     onNavigate?.("/new");
-=======
->>>>>>> 4c38d9d8
+ main
     navigate("/");
   };
 
