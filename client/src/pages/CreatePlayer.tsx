--- conflicted
+++ resolved
@@ -1,9 +1,9 @@
 import { useState, useEffect } from "react";
-<<<<<<< HEAD
+ feat/photo-avatar
 import AvatarOrPhoto from "@/components/AvatarOrPhoto";
-=======
+
 import AvatarPhoto from "@/components/AvatarPhoto";
->>>>>>> cab6f325
+ main
 import { Card, CardContent, CardHeader, CardTitle } from "@/components/ui/card";
 import { Button } from "@/components/ui/button";
 import { Input } from "@/components/ui/input";
@@ -42,16 +42,16 @@
   const [heightInches, setHeightInches] = useState(2);
   const [heightCm, setHeightCm] = useState(188);
   const [heightError, setHeightError] = useState("");
-<<<<<<< HEAD
+ feat/photo-avatar
   // No procedural avatar system; AvatarOrPhoto will display the user's chosen photo if any
   
   const teamsList = teams.get();
   const currentSettings = settings.get();
-=======
+
   // AvatarPhoto will display user's chosen photo or silhouette fallback
   
   const teamsList = seedTeams(); // teams from teamData
->>>>>>> cab6f325
+ main
   const positions = ["PG", "SG", "SF", "PF", "C"];
 
   // Initialize height from settings
@@ -314,11 +314,11 @@
             <div className="space-y-3">
               <Label>Appearance</Label>
               <div className="flex items-center gap-4">
-<<<<<<< HEAD
+ feat/photo-avatar
                 <AvatarOrPhoto size={40} />
-=======
+
                 <AvatarPhoto size={40} />
->>>>>>> cab6f325
+ main
                 <div className="flex-1">
                   <Button
                     variant="outline"
