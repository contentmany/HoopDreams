--- conflicted
+++ resolved
@@ -4,18 +4,17 @@
 import { Badge } from '@/components/ui/badge';
 import { Progress } from '@/components/ui/progress';
 import { useLocation } from 'wouter';
-<<<<<<< HEAD
+ feat/photo-avatar
 import { getDraftPlayer, saveDraftPlayer } from '@/utils/character';
 import { type Player, saveSlots, activeSlot } from '@/utils/localStorage';
-<<<<<<< HEAD
+ HEAD
 import AvatarOrPhoto from '@/components/AvatarOrPhoto';
-=======
->>>>>>> origin/main
-=======
+
+origin/main
 import { useGameStore } from '@/state/gameStore';
 import AvatarPhoto from '@/components/AvatarPhoto';
 import type { AttributeSet } from '@/types';
->>>>>>> cab6f325
+main
 
 interface BuilderAttributes {
   finishing: number;
@@ -42,7 +41,7 @@
   const [attributes, setAttributes] = useState<BuilderAttributes>(DEFAULT_BUILDER_ATTRIBUTES);
   const [availablePoints, setAvailablePoints] = useState(20);
 
-<<<<<<< HEAD
+ feat/photo-avatar
   useEffect(() => {
     // Load draft player data
     const draft = getDraftPlayer();
@@ -57,7 +56,7 @@
         setHeight({
           inches: draft.heightInches,
           cm: draft.heightCm || Math.round(draft.heightInches * 2.54)
-=======
+
   // Get player info from career (set on New Career screen)
   const player = career.player;
   const fullName = `${player.firstName} ${player.lastName}`.trim() || "Your Name";
@@ -80,7 +79,7 @@
           rebounding: draftAttributes.rebounding || 45,
           defense: draftAttributes.defense || 40,
           physicals: draftAttributes.physicals || 65
->>>>>>> cab6f325
+ main
         });
       }
     }
@@ -115,13 +114,13 @@
     setLocation('/home');
   };
 
-<<<<<<< HEAD
+ feat/photo-avatar
   const handleBack = () => {
     setLocation('/avatar-photo');
   };
 
-=======
->>>>>>> cab6f325
+
+ main
   const getAttributeColor = (value: number) => {
     if (value >= 80) return 'bg-green-500';
     if (value >= 70) return 'bg-yellow-500';
@@ -163,7 +162,7 @@
             <p className="text-xs text-muted-foreground mt-1">Procedural avatar</p>
           </div>
         </div>
-<<<<<<< HEAD
+ feat/photo-avatar
 
         <div className="grid grid-cols-1 lg:grid-cols-2 gap-6">
           
@@ -187,7 +186,7 @@
                   <Badge variant="outline">
                     {Math.floor(height.inches / 12)}'{height.inches % 12}" ({height.cm}cm)
                   </Badge>
-=======
+
       </section>
 
       {/* Attributes section */}
@@ -228,7 +227,7 @@
                   >
                     +
                   </Button>
->>>>>>> cab6f325
+ main
                 </div>
               </div>
               <div className="relative">
