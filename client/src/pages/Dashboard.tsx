import { useState, useEffect } from "react";
<<<<<<< HEAD
import AvatarOrPhoto from "@/components/AvatarOrPhoto";
import GameHeader from "@/components/GameHeader";
import GameCard from "@/components/GameCard";
import QuickActions from "@/components/QuickActions";
import LeagueSnapshot from "@/components/LeagueSnapshot";
import StatsStrip from "@/components/StatsStrip";
import { CharacterPreview } from "@/components/character/CharacterPreview";
import { DEFAULT_CHARACTER_LOOK } from "@/types/character";
import BottomTabBar from "@/components/BottomTabBar";
import GameResultsModal from "@/components/GameResultsModal";
import { player as playerStorage, saveSlots, activeSlot } from "@/utils/localStorage";
import { simulateGame, type GameResult, type OpponentTeam } from "@/utils/gameSimulation";
import { initializeSeason, updateSeasonAfterGame, advanceWeek, type SeasonData } from "@/utils/seasonManager";
import type { Player } from "@/utils/localStorage";
=======
import { Avatar, AvatarImage, AvatarFallback } from "@/components/ui/avatar";
import { Card, CardContent } from "@/components/ui/card";
import { Button } from "@/components/ui/button";
import { Badge } from "@/components/ui/badge";
import BackLink from "@/components/BackLink";
import TeamLogo from "@/components/TeamLogo";
import { useGameStore } from "@/state/gameStore";
import { seedTeams } from "@/lib/teamData";
import { useToast } from "@/hooks/use-toast";
>>>>>>> cab6f325

interface DashboardProps {
  onNavigate?: (path: string) => void;
}

export default function Dashboard({ onNavigate }: DashboardProps) {
<<<<<<< HEAD
  const [currentPlayer, setCurrentPlayer] = useState<Player | null>(null);
  const [seasonData, setSeasonData] = useState<SeasonData | null>(null);
  // Photo avatar handled by AvatarOrPhoto; no procedural assets
  const [gameResultsModal, setGameResultsModal] = useState<{
    isOpen: boolean;
    result?: GameResult;
    opponent?: OpponentTeam;
    location?: 'Home' | 'Away';
  }>({ isOpen: false });
=======
  const { career, league, playNextGame, getNextGame, getCurrentAge, initIfNeeded } = useGameStore();
  const { toast } = useToast();
  const teams = seedTeams();
  const playerTeam = teams.find(t => t.id === career.teamId);
  const nextGame = getNextGame();
  const currentAge = getCurrentAge();
>>>>>>> cab6f325

  useEffect(() => {
    initIfNeeded();
  }, [initIfNeeded]);

  const handlePlayGame = () => {
    if (!nextGame || career.player.energy < 3) {
      toast({
        title: "Cannot play game",
        description: career.player.energy < 3 ? "Not enough energy" : "No game scheduled"
      });
      return;
    }
    
    const success = playNextGame();
    if (success) {
      toast({
        title: "Game completed",
        description: "Check your stats and standings!"
      });
    }
  };

  const getOpponentTeam = () => {
    if (!nextGame) return null;
    const opponentId = nextGame.homeTeamId === career.teamId ? nextGame.awayTeamId : nextGame.homeTeamId;
    return teams.find(t => t.id === opponentId);
  };

  const opponentTeam = getOpponentTeam();
  const isHome = nextGame?.homeTeamId === career.teamId;

  return (
<<<<<<< HEAD
    <>
      <main className="space-y-6">
        {/* Player Info Card */}
        <div className="flex items-center gap-3 p-4 bg-card rounded-lg border">
          <AvatarOrPhoto size={64} />
          <div className="flex-1">
            <h3 className="font-semibold">{currentPlayer.nameFirst} {currentPlayer.nameLast}</h3>
            <p className="text-sm text-muted-foreground">{currentPlayer.position} • {getTeamName(currentPlayer.teamId)}</p>
=======
    <div className="min-h-screen bg-background p-4 pb-20">
      <div className="max-w-4xl mx-auto space-y-6">
        {/* Header with player info */}
        <div className="flex items-center justify-between">
          <div className="flex items-center gap-4">
            <div>
              <h1 className="text-2xl font-bold text-primary">
                {career.player.firstName} {career.player.lastName} ({currentAge})
              </h1>
              <div className="flex items-center gap-2 mt-1">
                <Badge variant="secondary">{league.level}</Badge>
                <Badge variant="outline">{league.year}</Badge>
                <Badge variant="outline">W{league.week}</Badge>
              </div>
            </div>
>>>>>>> cab6f325
          </div>
          <button 
            onClick={() => onNavigate?.('/sim')}
            className="p-2 hover:bg-muted rounded-lg transition-colors"
            data-testid="button-overflow"
          >
            <span className="text-xl">»</span>
          </button>
        </div>

        {/* Player avatar and team info */}
        <Card>
          <CardContent className="pt-6">
            <div className="flex items-center gap-4">
              <button onClick={() => onNavigate?.('/player')}>
                <Avatar className="w-16 h-16">
                  <AvatarImage src={career.player.photo} alt={`${career.player.firstName} ${career.player.lastName}`} />
                  <AvatarFallback>
                    {career.player.firstName[0]}{career.player.lastName[0]}
                  </AvatarFallback>
                </Avatar>
              </button>
              
              <div className="flex-1">
                <div className="flex items-center gap-3">
                  {playerTeam && <TeamLogo team={playerTeam} size={24} />}
                  <div>
                    <p className="font-semibold">{playerTeam?.name || 'Your Team'}</p>
                    <p className="text-sm text-muted-foreground">
                      {career.player.position} • {career.player.archetype}
                    </p>
                  </div>
                </div>
              </div>
              
              <div className="grid grid-cols-2 gap-4 text-center text-sm">
                <div>
                  <div className="font-semibold">{career.player.energy}</div>
                  <div className="text-muted-foreground">Energy</div>
                </div>
                <div>
                  <div className="font-semibold">{career.player.chemistry}</div>
                  <div className="text-muted-foreground">Chemistry</div>
                </div>
              </div>
            </div>
          </CardContent>
        </Card>

        {/* Next Game */}
        {nextGame && opponentTeam && (
          <Card>
            <CardContent className="pt-6">
              <div className="text-center space-y-4">
                <div>
                  <h3 className="text-lg font-semibold">Next Game</h3>
                  <p className="text-sm text-muted-foreground">Week {nextGame.week} • Regular Season</p>
                </div>
                
                <div className="flex items-center justify-center gap-6">
                  {/* Player Team */}
                  <div className="text-center">
                    {playerTeam && <TeamLogo team={playerTeam} size={48} className="mx-auto mb-2" />}
                    <p className="font-medium">{playerTeam?.name}</p>
                    <p className="text-xs text-muted-foreground">{isHome ? 'Home' : 'Away'}</p>
                  </div>
                  
                  {/* VS */}
                  <div className="w-12 h-12 rounded-full bg-muted flex items-center justify-center">
                    <span className="font-bold text-sm">VS</span>
                  </div>
                  
                  {/* Opponent */}
                  <div className="text-center">
                    <TeamLogo team={opponentTeam} size={48} className="mx-auto mb-2" />
                    <p className="font-medium">{opponentTeam.name}</p>
                    <p className="text-xs text-muted-foreground">{isHome ? 'Away' : 'Home'}</p>
                  </div>
                </div>
                
                <Button 
                  onClick={handlePlayGame}
                  disabled={career.player.energy < 3}
                  className="w-full"
                  data-testid="button-play-game"
                >
                  Play Game (-3 Energy)
                </Button>
                
                {career.player.energy < 3 && (
                  <p className="text-sm text-muted-foreground">
                    Not enough energy. Rest or simulate weeks to recover.
                  </p>
                )}
              </div>
            </CardContent>
          </Card>
        )}

        {!nextGame && (
          <Card>
            <CardContent className="pt-6 text-center">
              <div className="space-y-3">
                <div className="text-4xl">🏆</div>
                <div>
                  <h3 className="text-lg font-semibold">Season Complete!</h3>
                  <p className="text-sm text-muted-foreground">
                    Use simulation controls to advance to next season.
                  </p>
                </div>
              </div>
            </CardContent>
          </Card>
        )}

        {/* Quick Actions */}
        <div className="grid grid-cols-2 gap-4">
          <Button 
            variant="outline" 
            onClick={() => onNavigate?.('/league')}
            data-testid="button-standings"
          >
            League Standings
          </Button>
          <Button 
            variant="outline" 
            onClick={() => onNavigate?.('/accessories')}
            data-testid="button-accessories"
          >
            Accessories
          </Button>
        </div>
      </div>
    </div>
  );
}<|MERGE_RESOLUTION|>--- conflicted
+++ resolved
@@ -1,5 +1,5 @@
 import { useState, useEffect } from "react";
-<<<<<<< HEAD
+ feat/photo-avatar
 import AvatarOrPhoto from "@/components/AvatarOrPhoto";
 import GameHeader from "@/components/GameHeader";
 import GameCard from "@/components/GameCard";
@@ -14,7 +14,7 @@
 import { simulateGame, type GameResult, type OpponentTeam } from "@/utils/gameSimulation";
 import { initializeSeason, updateSeasonAfterGame, advanceWeek, type SeasonData } from "@/utils/seasonManager";
 import type { Player } from "@/utils/localStorage";
-=======
+
 import { Avatar, AvatarImage, AvatarFallback } from "@/components/ui/avatar";
 import { Card, CardContent } from "@/components/ui/card";
 import { Button } from "@/components/ui/button";
@@ -24,14 +24,14 @@
 import { useGameStore } from "@/state/gameStore";
 import { seedTeams } from "@/lib/teamData";
 import { useToast } from "@/hooks/use-toast";
->>>>>>> cab6f325
+ main
 
 interface DashboardProps {
   onNavigate?: (path: string) => void;
 }
 
 export default function Dashboard({ onNavigate }: DashboardProps) {
-<<<<<<< HEAD
+ feat/photo-avatar
   const [currentPlayer, setCurrentPlayer] = useState<Player | null>(null);
   const [seasonData, setSeasonData] = useState<SeasonData | null>(null);
   // Photo avatar handled by AvatarOrPhoto; no procedural assets
@@ -41,14 +41,14 @@
     opponent?: OpponentTeam;
     location?: 'Home' | 'Away';
   }>({ isOpen: false });
-=======
+
   const { career, league, playNextGame, getNextGame, getCurrentAge, initIfNeeded } = useGameStore();
   const { toast } = useToast();
   const teams = seedTeams();
   const playerTeam = teams.find(t => t.id === career.teamId);
   const nextGame = getNextGame();
   const currentAge = getCurrentAge();
->>>>>>> cab6f325
+ main
 
   useEffect(() => {
     initIfNeeded();
@@ -82,7 +82,7 @@
   const isHome = nextGame?.homeTeamId === career.teamId;
 
   return (
-<<<<<<< HEAD
+ feat/photo-avatar
     <>
       <main className="space-y-6">
         {/* Player Info Card */}
@@ -91,7 +91,7 @@
           <div className="flex-1">
             <h3 className="font-semibold">{currentPlayer.nameFirst} {currentPlayer.nameLast}</h3>
             <p className="text-sm text-muted-foreground">{currentPlayer.position} • {getTeamName(currentPlayer.teamId)}</p>
-=======
+
     <div className="min-h-screen bg-background p-4 pb-20">
       <div className="max-w-4xl mx-auto space-y-6">
         {/* Header with player info */}
@@ -107,7 +107,7 @@
                 <Badge variant="outline">W{league.week}</Badge>
               </div>
             </div>
->>>>>>> cab6f325
+ main
           </div>
           <button 
             onClick={() => onNavigate?.('/sim')}
