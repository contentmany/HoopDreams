--- conflicted
+++ resolved
@@ -1,8 +1,8 @@
-<<<<<<< HEAD
+ feat/photo-avatar
 import { useState, useEffect } from "react";
 import AvatarOrPhoto from "@/components/AvatarOrPhoto";
-=======
->>>>>>> cab6f325
+
+ main
 import { Card, CardContent, CardHeader, CardTitle } from "@/components/ui/card";
 import { Button } from "@/components/ui/button";
 import { Plus } from "lucide-react";
@@ -14,7 +14,7 @@
   const [, setLocation] = useLocation();
   const { hasValidPlayer } = useGameStore();
 
-<<<<<<< HEAD
+ feat/photo-avatar
 export default function LoadSave({ onLoadSlot, onNewGame, onDeleteSlot }: LoadSaveProps) {
   const [slots, setSlots] = useState<SaveSlot[]>([]);
   // No procedural avatar system
@@ -40,12 +40,12 @@
     onLoadSlot?.(slotId);
     // Refresh slots to update lastPlayed
     setSlots(saveSlots.get());
-=======
+
   const handleLoadExistingGame = () => {
     if (hasValidPlayer()) {
       setLocation('/home');
     }
->>>>>>> cab6f325
+ main
   };
 
   const handleNewGame = () => {
@@ -66,7 +66,7 @@
           </CardHeader>
           
           <CardContent className="space-y-4">
-<<<<<<< HEAD
+ feat/photo-avatar
             {slots.map((slot) => (
               <div key={slot.id} className="border border-border rounded-lg p-4">
                 {slot.player ? (
@@ -108,7 +108,7 @@
                       >
                         Continue
                       </Button>
-=======
+
             {hasValidPlayer() ? (
               <div className="border border-border rounded-lg p-4">
                 <div className="flex items-center justify-between">
@@ -121,7 +121,7 @@
                       <p className="text-xs text-muted-foreground">
                         Continue your basketball journey
                       </p>
->>>>>>> cab6f325
+ main
                     </div>
                   </div>
                   <Button
