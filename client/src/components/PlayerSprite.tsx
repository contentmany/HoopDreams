import React from "react";
<<<<<<< HEAD
import AvatarOrPhoto from "@/components/AvatarOrPhoto";
=======
import AvatarImage from "@/features/avatar/AvatarImage";
>>>>>>> cab6f325

type Variant = "full" | "face" | "mini";

export default function PlayerSprite({ variant = "face", alt = "Player" }: { variant?: Variant; alt?: string }) {
  // Map variants to sizes similar to old CSS boxes
  const size = variant === "full" ? 128 : variant === "mini" ? 24 : 56;
  const radius = variant === "full" ? 8 : variant === "mini" ? 4 : 8;
<<<<<<< HEAD
  return <AvatarOrPhoto size={size} rounded={radius} />;
=======
  return <AvatarImage size={size} className={radius ? "rounded-full" : ""} />;
>>>>>>> cab6f325
}<|MERGE_RESOLUTION|>--- conflicted
+++ resolved
@@ -1,9 +1,9 @@
 import React from "react";
-<<<<<<< HEAD
+ feat/photo-avatar
 import AvatarOrPhoto from "@/components/AvatarOrPhoto";
-=======
+
 import AvatarImage from "@/features/avatar/AvatarImage";
->>>>>>> cab6f325
+ main
 
 type Variant = "full" | "face" | "mini";
 
@@ -11,9 +11,9 @@
   // Map variants to sizes similar to old CSS boxes
   const size = variant === "full" ? 128 : variant === "mini" ? 24 : 56;
   const radius = variant === "full" ? 8 : variant === "mini" ? 4 : 8;
-<<<<<<< HEAD
+ feat/photo-avatar
   return <AvatarOrPhoto size={size} rounded={radius} />;
-=======
+
   return <AvatarImage size={size} className={radius ? "rounded-full" : ""} />;
->>>>>>> cab6f325
+ main
 }