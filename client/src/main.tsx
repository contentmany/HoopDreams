import React from "react";
import { createRoot } from "react-dom/client";
import { BrowserRouter } from "react-router-dom";
import App from "./App";
import "./index.css";
import "./styles/sprites.css";

<<<<<<< HEAD
const el = document.getElementById("root");
if (!el) throw new Error("Missing #root element");
createRoot(el).render(
	<React.StrictMode>
		<BrowserRouter>
			<App />
		</BrowserRouter>
	</React.StrictMode>
=======
createRoot(document.getElementById("root")!).render(
  <BrowserRouter>
    <App />
  </BrowserRouter>
>>>>>>> 4c38d9d8
);<|MERGE_RESOLUTION|>--- conflicted
+++ resolved
@@ -5,7 +5,7 @@
 import "./index.css";
 import "./styles/sprites.css";
 
-<<<<<<< HEAD
+ copilot/vscode1758546602552
 const el = document.getElementById("root");
 if (!el) throw new Error("Missing #root element");
 createRoot(el).render(
@@ -14,10 +14,10 @@
 			<App />
 		</BrowserRouter>
 	</React.StrictMode>
-=======
+
 createRoot(document.getElementById("root")!).render(
   <BrowserRouter>
     <App />
   </BrowserRouter>
->>>>>>> 4c38d9d8
+ main
 );