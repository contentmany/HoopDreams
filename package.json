{
  "name": "rest-express",
  "version": "1.0.0",
  "type": "module",
  "license": "MIT",
  "scripts": {
    "dev": "NODE_ENV=development tsx server/index.ts",
    "build:client": "vite build && esbuild server/index.ts --platform=node --packages=external --bundle --format=esm --outdir=dist",
    "build": "npm -C client run build",
    "start": "NODE_ENV=production node dist/index.js",
    "check": "tsc",
    "db:push": "drizzle-kit push",
<<<<<<< HEAD
=======
    "test": "jest --passWithNoTests",
    "test:watch": "jest --watch"
>>>>>>> 27ad406c
    "test": "npm -C client run test",
    "test:watch": "npm -C client run test:watch"
  },
  "dependencies": {
    "@hookform/resolvers": "^3.10.0",
    "@jridgewell/trace-mapping": "^0.3.25",
    "@neondatabase/serverless": "^0.10.4",
    "@radix-ui/react-accordion": "^1.2.4",
    "@radix-ui/react-alert-dialog": "^1.1.7",
    "@radix-ui/react-aspect-ratio": "^1.1.3",
    "@radix-ui/react-avatar": "^1.1.4",
    "@radix-ui/react-checkbox": "^1.1.5",
    "@radix-ui/react-collapsible": "^1.1.4",
    "@radix-ui/react-context-menu": "^2.2.7",
    "@radix-ui/react-dialog": "^1.1.7",
    "@radix-ui/react-dropdown-menu": "^2.1.7",
    "@radix-ui/react-hover-card": "^1.1.7",
    "@radix-ui/react-label": "^2.1.3",
    "@radix-ui/react-menubar": "^1.1.7",
    "@radix-ui/react-navigation-menu": "^1.2.6",
    "@radix-ui/react-popover": "^1.1.7",
    "@radix-ui/react-progress": "^1.1.3",
    "@radix-ui/react-radio-group": "^1.2.4",
    "@radix-ui/react-scroll-area": "^1.2.4",
    "@radix-ui/react-select": "^2.1.7",
    "@radix-ui/react-separator": "^1.1.3",
    "@radix-ui/react-slider": "^1.2.4",
    "@radix-ui/react-slot": "^1.2.0",
    "@radix-ui/react-switch": "^1.1.4",
    "@radix-ui/react-tabs": "^1.1.4",
    "@radix-ui/react-toast": "^1.2.7",
    "@radix-ui/react-toggle": "^1.1.3",
    "@radix-ui/react-toggle-group": "^1.1.3",
    "@radix-ui/react-tooltip": "^1.2.0",
    "@tanstack/react-query": "^5.60.5",
    "class-variance-authority": "^0.7.1",
    "clsx": "^2.1.1",
    "cmdk": "^1.1.1",
    "connect-pg-simple": "^10.0.0",
    "date-fns": "^3.6.0",
    "drizzle-orm": "^0.39.1",
    "drizzle-zod": "^0.7.0",
    "embla-carousel-react": "^8.6.0",
    "express": "^4.21.2",
    "express-session": "^1.18.1",
    "framer-motion": "^11.13.1",
    "input-otp": "^1.4.2",
    "lucide-react": "^0.453.0",
    "memorystore": "^1.6.7",
    "next-themes": "^0.4.6",
    "passport": "^0.7.0",
    "passport-local": "^1.0.0",
    "react": "^18.3.1",
    "react-day-picker": "^8.10.1",
    "react-dom": "^18.3.1",
    "react-hook-form": "^7.55.0",
    "react-icons": "^5.4.0",
    "react-resizable-panels": "^2.1.7",
    "recharts": "^2.15.2",
    "tailwind-merge": "^2.6.0",
    "tailwindcss-animate": "^1.0.7",
    "tw-animate-css": "^1.2.5",
    "vaul": "^1.1.2",
    "wouter": "^3.3.5",
    "ws": "^8.18.0",
    "zod": "^3.24.2",
    "zod-validation-error": "^3.4.0"
  },
  "devDependencies": {
    "@replit/vite-plugin-cartographer": "^0.3.0",
    "@replit/vite-plugin-runtime-error-modal": "^0.0.3",
    "@tailwindcss/typography": "^0.5.15",
    "@tailwindcss/vite": "^4.1.3",
    "@types/connect-pg-simple": "^7.0.3",
    "@types/express": "4.17.21",
    "@types/express-session": "^1.18.0",
    "@types/node": "20.16.11",
    "@types/passport": "^1.0.16",
    "@types/passport-local": "^1.0.38",
    "@types/react": "^18.3.11",
    "@types/react-dom": "^18.3.1",
    "@types/ws": "^8.5.13",
    "@vitejs/plugin-react": "^4.3.2",
    "autoprefixer": "^10.4.20",
    "drizzle-kit": "^0.30.4",
    "esbuild": "^0.25.0",
    "postcss": "^8.4.47",
    "tailwindcss": "^3.4.17",
    "tsx": "^4.19.1",
    "typescript": "5.6.3",
    "vite": "^5.4.19",
    "jest": "file:vendor/jest",
    "ts-jest": "file:vendor/ts-jest",
    "@types/jest": "file:vendor/@types/jest",
    "jest-canvas-mock": "file:vendor/jest-canvas-mock"
  },
  "optionalDependencies": {
    "bufferutil": "^4.0.8"
  }
}<|MERGE_RESOLUTION|>--- conflicted
+++ resolved
@@ -10,11 +10,8 @@
     "start": "NODE_ENV=production node dist/index.js",
     "check": "tsc",
     "db:push": "drizzle-kit push",
-<<<<<<< HEAD
-=======
     "test": "jest --passWithNoTests",
     "test:watch": "jest --watch"
->>>>>>> 27ad406c
     "test": "npm -C client run test",
     "test:watch": "npm -C client run test:watch"
   },
